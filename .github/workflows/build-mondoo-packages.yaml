name: "Build Mondoo Package (Testing)"

on:
  workflow_dispatch:
    inputs:
      version:
        description: 'Version that should be released'
        required: true
        default: '1.2.3'

jobs:
  build-mondoo-payloads:
    runs-on: ubuntu-latest
    env:
      VERSION: ${{ github.event.inputs.version }}
    steps:
      - uses: actions/checkout@v3

      - name: Create destination folder
        run: |
          cd helper/
          mkdir dist
          cp mondoo.sh dist/ 
          cp mondoo.ps1 dist/

      - name: Tar up mondoo.sh
        run: |
          cd helper/
          cp mondoo.sh mondoo
          tar czf dist/mondoo_${VERSION}_linux_noarch.tar.gz ./mondoo
          rm mondoo

      - name: Zip up mondoo.ps1
        run: |
          cd helper/
          zip dist/mondoo_${VERSION}_windows_noarch.zip mondoo.ps1

      - name: Install RPM tools
        run: |
          sudo apt update && sudo apt install -y rpm gpg

      - name: Build RPM
        run: |
          cd helper/
          ./build-rpms.sh ${VERSION} ./dist

      - name: Authenticate with GCloud
        uses: 'google-github-actions/auth@v1'
        with:
          credentials_json: '${{ secrets.GCP_CREDENTIALS }}'

      - name: Setup GCloud SDK
        uses: 'google-github-actions/setup-gcloud@v1'

      - name: Download Signing Keys
        env:
          KEY_PATH: ${{ runner.temp }}
        run: |
          gcloud --project=mondoo-base-infra secrets versions access latest --secret=gpg-package-signing-cert-public-2023 --out-file=${KEY_PATH}/public.gpg
          gpg --import ${KEY_PATH}/public.gpg
          gcloud --project=mondoo-base-infra secrets versions access latest --secret=gpg-package-signing-cert-private-2023 --out-file=${KEY_PATH}/private.gpg
          gpg --import --allow-secret-key-import ${KEY_PATH}/private.gpg

      - name: Check GPG Keys
        run: |
          gpg --list-keys
          gpg --list-secret-keys

      - name: Sign RPMs
        run: |
          cd helper/
          rpmsign --define='%_gpg_name Mondoo Inc' --addsign ./dist/*rpm

      - name: Build DEBs
        run: |
          cd helper/
          ./build-deb.sh ${VERSION} ./dist

      - name: Generate Checksums
        run: |
          cd helper/dist
          sha256sum *linux* > checksums.linux.txt
          cd -

      - name: Upload files to releases.mondoo.com
        run: |
<<<<<<< HEAD
          gsutil cp helper/dist/mondoo.sh                          gs://releases-us.mondoo.io/mondoo/${VERSION}/mondoo.sh
          gsutil cp helper/dist/mondoo.ps1                         gs://releases-us.mondoo.io/mondoo/${VERSION}/mondoo.ps1
          gsutil cp helper/dist/mondoo_${VERSION}_windows_noarch.zip      gs://releases-us.mondoo.io/mondoo/${VERSION}/mondoo_${VERSION}_windows_noarch.zip
          gsutil cp helper/dist/mondoo_${VERSION}_linux_noarch.tar.gz     gs://releases-us.mondoo.io/mondoo/${VERSION}/mondoo_${VERSION}_linux_noarch.tar.gz
          gsutil cp helper/dist/mondoo_${VERSION}_linux_noarch.rpm gs://releases-us.mondoo.io/mondoo/${VERSION}/mondoo_${VERSION}_linux_noarch.rpm
          gsutil cp helper/dist/mondoo_${VERSION}_linux_noarch.deb gs://releases-us.mondoo.io/mondoo/${VERSION}/mondoo_${VERSION}_linux_noarch.deb
          gsutil cp helper/dist/checksums.linux.txt                gs://releases-us.mondoo.io/mondoo/${VERSION}/checksums.linux.txt
=======
          gsutil cp dist/mondoo_${VERSION}_windows.zip gs://releases-us.mondoo.io/mondoo/${VERSION}/mondoo_${VERSION}_windows.zip
          gsutil cp dist/mondoo_${VERSION}_linux.tar.gz gs://releases-us.mondoo.io/mondoo/${VERSION}/mondoo_${VERSION}_linux.tar.gz
          gsutil cp dist/mondoo_${VERSION}_linux_noarch.rpm gs://releases-us.mondoo.io/mondoo/${VERSTION}/mondoo_${VERSION}_linux_noarch.rpm
          gsutil cp dist/mondoo_${VERSION}_linux_noarch.deb gs://releases-us.mondoo.io/mondoo/${VERSION}/mondoo_${VERSION}_linux_noarch.deb
          gsutil cp dist/checksums.linux.txt gs://releases-us.mondoo.io/mondoo/${VERSION}/checksums.linux.txt
>>>>>>> cb2c09e2

      - name: Upload files to Github Release Page
        uses: softprops/action-gh-release@v1
        with:
          tag_name: ${{ github.event.inputs.version }}
          files: |
<<<<<<< HEAD
            helper/dist/mondoo.sh
            helper/dist/mondoo.ps1
            helper/dist/mondoo_${{ github.event.inputs.version }}_windows_noarch.zip
            helper/dist/mondoo_${{ github.event.inputs.version }}_linux_noarch.tar.gz
            helper/dist/mondoo_${{ github.event.inputs.version }}_linux_noarch.rpm
            helper/dist/mondoo_${{ github.event.inputs.version }}_linux_noarch.deb
=======
            dist/mondoo_${VERSION}_windows.zip
            dist/mondoo_${VERSION}_linux.tar.gz
            dist/mondoo_${VERSION}_linux_noarch.rpm
            dist/mondoo_${VERSION}_linux_noarch.deb
>>>>>>> cb2c09e2
            
      - name: Create Artifacts
        uses: actions/upload-artifact@v2
        with:
          name: mondoo-${{ github.event.inputs.version }}
          path: helper/dist
          retention-days: 7<|MERGE_RESOLUTION|>--- conflicted
+++ resolved
@@ -84,7 +84,7 @@
 
       - name: Upload files to releases.mondoo.com
         run: |
-<<<<<<< HEAD
+
           gsutil cp helper/dist/mondoo.sh                          gs://releases-us.mondoo.io/mondoo/${VERSION}/mondoo.sh
           gsutil cp helper/dist/mondoo.ps1                         gs://releases-us.mondoo.io/mondoo/${VERSION}/mondoo.ps1
           gsutil cp helper/dist/mondoo_${VERSION}_windows_noarch.zip      gs://releases-us.mondoo.io/mondoo/${VERSION}/mondoo_${VERSION}_windows_noarch.zip
@@ -92,32 +92,20 @@
           gsutil cp helper/dist/mondoo_${VERSION}_linux_noarch.rpm gs://releases-us.mondoo.io/mondoo/${VERSION}/mondoo_${VERSION}_linux_noarch.rpm
           gsutil cp helper/dist/mondoo_${VERSION}_linux_noarch.deb gs://releases-us.mondoo.io/mondoo/${VERSION}/mondoo_${VERSION}_linux_noarch.deb
           gsutil cp helper/dist/checksums.linux.txt                gs://releases-us.mondoo.io/mondoo/${VERSION}/checksums.linux.txt
-=======
-          gsutil cp dist/mondoo_${VERSION}_windows.zip gs://releases-us.mondoo.io/mondoo/${VERSION}/mondoo_${VERSION}_windows.zip
-          gsutil cp dist/mondoo_${VERSION}_linux.tar.gz gs://releases-us.mondoo.io/mondoo/${VERSION}/mondoo_${VERSION}_linux.tar.gz
-          gsutil cp dist/mondoo_${VERSION}_linux_noarch.rpm gs://releases-us.mondoo.io/mondoo/${VERSTION}/mondoo_${VERSION}_linux_noarch.rpm
-          gsutil cp dist/mondoo_${VERSION}_linux_noarch.deb gs://releases-us.mondoo.io/mondoo/${VERSION}/mondoo_${VERSION}_linux_noarch.deb
-          gsutil cp dist/checksums.linux.txt gs://releases-us.mondoo.io/mondoo/${VERSION}/checksums.linux.txt
->>>>>>> cb2c09e2
+
 
       - name: Upload files to Github Release Page
         uses: softprops/action-gh-release@v1
         with:
           tag_name: ${{ github.event.inputs.version }}
           files: |
-<<<<<<< HEAD
             helper/dist/mondoo.sh
             helper/dist/mondoo.ps1
             helper/dist/mondoo_${{ github.event.inputs.version }}_windows_noarch.zip
             helper/dist/mondoo_${{ github.event.inputs.version }}_linux_noarch.tar.gz
             helper/dist/mondoo_${{ github.event.inputs.version }}_linux_noarch.rpm
             helper/dist/mondoo_${{ github.event.inputs.version }}_linux_noarch.deb
-=======
-            dist/mondoo_${VERSION}_windows.zip
-            dist/mondoo_${VERSION}_linux.tar.gz
-            dist/mondoo_${VERSION}_linux_noarch.rpm
-            dist/mondoo_${VERSION}_linux_noarch.deb
->>>>>>> cb2c09e2
+
             
       - name: Create Artifacts
         uses: actions/upload-artifact@v2
