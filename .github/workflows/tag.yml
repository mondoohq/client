--- conflicted
+++ resolved
@@ -5,14 +5,6 @@
     tags:
       - '[0-9]+.[0-9]+.[0-9]+'
   workflow_dispatch:
-<<<<<<< HEAD
-=======
-    inputs:
-      tags:
-        description: 'Mondoo Build Version'
-        required: true
-        type: string
->>>>>>> 88bac512
 
 
 jobs:
