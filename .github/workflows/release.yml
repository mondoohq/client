--- conflicted
+++ resolved
@@ -120,11 +120,7 @@
     ## Matrix task, repeats steps for each repo
     strategy:
       matrix:
-<<<<<<< HEAD
-        repo: ["mondoohq/archlinux-package", "mondoohq/chocolatey", "mondoohq/msi-builder", "mondoohq/repobuilder"]
-=======
-        repo: ["mondoohq/mac-pkg", "mondoohq/chocolatey", "mondoohq/msi-builder", "mondoohq/repobuilder"]
->>>>>>> 6d695837
+        repo: ["mondoohq/chocolatey", "mondoohq/msi-builder", "mondoohq/repobuilder"]
     steps:
       - uses: actions/checkout@v3
       - name: Repository Dispatch (Workflow Dispatch)
