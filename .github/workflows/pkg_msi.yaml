name: 'PKG: Microsoft Software Installer (MSI)'

on:
  workflow_dispatch:
    inputs:
      version:
        description: 'Package Version (no v prefix)'
        required: true
        default: '0.0.1'
      name:
        description: 'Package Name'
        required: false
        default: 'mondoo'
      skip-publish:
        description: 'Skip publish?'
        required: false
        default: false
        type: boolean
  # release:
  #   types: [published]

jobs:
  setup:
    name: 'Setup'
    runs-on: ubuntu-latest
    outputs:
      version: ${{ steps.version.outputs.version }}
      trimmed-version: ${{ steps.version.outputs.trimmed_version }}
      name: ${{ steps.version.outputs.name }}
    steps:
      - name: Set Version (Workflow Dispatch)
        if: github.event_name == 'workflow_dispatch'
        run: |
          echo VERSION=${{ inputs.version }} >> $GITHUB_ENV
      - name: Set Version (Release Event)
        if: github.event_name == 'release'
        run: |
          echo VERSION=${{ github.event.release.tag_name }} >> $GITHUB_ENV
      - name: Unified Version
        id: version
        run: |
          INPUT_NAME=${{ inputs.name }}
          if [[ ${INPUT_NAME} == '' ]]; then
            echo "Name is empty, using default"
            echo "name=mondoo" >> $GITHUB_OUTPUT
          else
            echo "Name: ${INPUT_NAME}"
            echo "name=${INPUT_NAME}" >> $GITHUB_OUTPUT
          fi
          echo "Version: $VERSION"
          echo "version=${VERSION}" >> $GITHUB_OUTPUT
      - name: Ensure version of cnquery and cnspec are available
        run: |
          curl -sL --head --fail https://github.com/mondoohq/cnquery/releases/download/v${VERSION}/cnquery_${VERSION}_windows_amd64.zip
          curl -sL --head --fail https://github.com/mondoohq/cnspec/releases/download/v${VERSION}/cnspec_${VERSION}_windows_amd64.zip


          echo "trimmed_version=$(echo ${VERSION} | sed 's/-.*//')" >> $GITHUB_OUTPUT
      - name: Ensure version of cnquery and cnspec are available
        run: |
          curl -sL --head --fail https://github.com/mondoohq/cnquery/releases/download/v${VERSION}/cnquery_${VERSION}_windows_amd64.zip
          curl -sL --head --fail https://github.com/mondoohq/cnspec/releases/download/v${VERSION}/cnspec_${VERSION}_windows_amd64.zip


  dist-prepare:
    name: 'Prepare Distribution for Packaging'
    runs-on: ubuntu-latest
    needs: setup
    steps:
      - name: Checkout repository
        uses: actions/checkout@v4
      - name: Download Binaries
        env:
          VERSION: ${{ needs.setup.outputs.version }}
        run: |
          # TODO: We should check the sums here
          mkdir -p dist && cd dist
<<<<<<< HEAD
          curl -sSL -O https://github.com/mondoohq/cnspec/releases/download/v${VERSION}/cnspec_${VERSION}_windows_amd64.zip
          unzip cnspec_${VERSION}_windows_amd64.zip
          rm cnspec_${VERSION}_windows_amd64.zip
          curl -sSL -O https://github.com/mondoohq/cnquery/releases/download/v${VERSION}/cnquery_${VERSION}_windows_amd64.zip
=======
          curl -sSL -O https://github.com/mondoohq/cnquery/releases/download/v${VERSION}/cnquery_${VERSION}_windows_amd64.zip
          unzip cnspec_${VERSION}_windows_amd64.zip
          rm cnspec_${VERSION}_windows_amd64.zip
          curl -sSL -O https://github.com/mondoohq/cnspec/releases/download/v${VERSION}/cnspec_${VERSION}_windows_amd64.zip
>>>>>>> 9b881633
          unzip cnquery_${VERSION}_windows_amd64.zip
          rm cnquery_${VERSION}_windows_amd64.zip
          ls -lh
      - name: Upload Distribution
        uses: actions/upload-artifact@v3
        with:
          name: dist
          path: dist


  msi-build:
    name: 'Packaging: Windows MSI'
    runs-on: windows-latest
    needs: [ setup, dist-prepare ]
    #  For Version: ${{ needs.setup.outputs.version }}
    steps:
      - name: Checkout repository
        uses: actions/checkout@v4
      - name: Download Distribution
        uses: actions/download-artifact@v3
        with:
          name: dist
          path: dist

      - name: Setup Certificate
        shell: bash
        run: |
          echo "${{ secrets.SM_CLIENT_CERT_FILE_B64 }}" | base64 --decode > /d/Certificate_pkcs12.p12

      - name: Set signing variables
        shell: bash
        run: |
          echo "SM_HOST=${{ secrets.SM_HOST }}" >> "$GITHUB_ENV"
          echo "SM_API_KEY=${{ secrets.SM_API_KEY }}" >> "$GITHUB_ENV"
          echo "SM_CLIENT_CERT_FILE=D:\\Certificate_pkcs12.p12" >> "$GITHUB_ENV"
          echo "SM_CLIENT_CERT_PASSWORD=${{ secrets.SM_CLIENT_CERT_PASSWORD }}" >> "$GITHUB_ENV"
          echo "SM_CODE_SIGNING_CERT_SHA1_HASH=${{ secrets.SM_CODE_SIGNING_CERT_SHA1_HASH }}" >> "$GITHUB_ENV"
          echo "C:\Program Files (x86)\Windows Kits\10\App Certification Kit" >> $GITHUB_PATH
          echo "C:\Program Files (x86)\Microsoft SDKs\Windows\v10.0A\bin\NETFX 4.8 Tools" >> $GITHUB_PATH
          echo "C:\Program Files\DigiCert\DigiCert One Signing Manager Tools" >> $GITHUB_PATH

      - name: Setup SSM KSP on windows latest
        shell: cmd
        run: |
          curl -X GET  https://one.digicert.com/signingmanager/api-ui/v1/releases/smtools-windows-x64.msi/download -H "x-api-key:%SM_API_KEY%" -o smtools-windows-x64.msi
          msiexec /i smtools-windows-x64.msi /quiet /qn
          smksp_registrar.exe list
          smctl.exe keypair ls
          C:\Windows\System32\certutil.exe -csp "DigiCert Signing Manager KSP" -key -user
          smksp_cert_sync.exe

      - name: Build and Sign MSI
        env:
          VERSION: ${{ needs.setup.outputs.trimmed-version }}
        run: |
          $mondooVersion = ${env:VERSION}
          echo "Running build job for version ${mondooVersion}"
          Copy-Item .\dist\cnquery.exe .\packages\msi\msi\
          Copy-Item .\dist\cnspec.exe .\packages\msi\msi\
          Copy-Item .\dist\cnquery.exe .\packages\msi\appx\
          Copy-Item .\dist\cnspec.exe .\packages\msi\appx\
          # build msi package
          echo " - Packaging MSI..."
          Set-Location -Path '.\packages\msi\'
          ./package.ps1 -version $mondooVersion
          # sign msi package
          echo " - Signing MSI..."
          Set-Location -Path '.\..\..'
          signtool.exe sign /sha1 ${{ secrets.SM_CODE_SIGNING_CERT_SHA1_HASH }} /tr http://timestamp.digicert.com /td SHA256 /fd SHA256 .\packages\msi\mondoo.msi
          Copy-Item '.\packages\msi\mondoo.msi' '.\dist\'

      - name: Cleanup dist before upload
        run: |
          Remove-Item -Path .\dist\cnquery.exe -Force
          Remove-Item -Path .\dist\cnspec.exe -Force

      - name: Upload Distribution
        uses: actions/upload-artifact@v3
        with:
          name: msi
          path: dist/

  publish:
    name: 'Publish: Releases'
    needs: [setup,msi-build]
    if: ${{ ! inputs.skip-publish }}
    runs-on: ubuntu-latest
    steps:
      - name: Checkout repository
        uses: actions/checkout@v4
      - name: Download MSI Package
        uses: actions/download-artifact@v3
        with:
          name: msi
          path: dist
      - name: Authenticate with Google Cloud
        id: gauth
        uses: 'google-github-actions/auth@v1'
        with:
          credentials_json: '${{secrets.GCP_CREDENTIALS}}'
      - name: 'Set up Cloud SDK'
        uses: 'google-github-actions/setup-gcloud@v1'
      - name: Verify access to release bucket
        env:
          VERSION: ${{ needs.setup.outputs.version }}
        run: |
          gsutil ls gs://releases-us.mondoo.io/mondoo/${VERSION}/checksums.windows.txt
      - name: Upload static content to buckets
        env:
          VERSION: ${{ needs.setup.outputs.version }}
        run: |
          cd dist
          # Download and re-write the checksum file
          gsutil cp gs://releases-us.mondoo.io/mondoo/${VERSION}/checksums.windows.txt checksums.windows.txt
          mv mondoo.zip mondoo_${VERSION}_windows_amd64.zip
          mv mondoo.msi mondoo_${VERSION}_windows_amd64.msi
          sha256sum mondoo_${VERSION}_windows_amd64.zip >> checksums.windows.txt
          sha256sum mondoo_${VERSION}_windows_amd64.msi >> checksums.windows.txt
          gsutil cp checksums.windows.txt gs://releases-us.mondoo.io/mondoo/${VERSION}/checksums.windows.txt
          gsutil cp mondoo_${VERSION}_windows_amd64.zip gs://releases-us.mondoo.io/mondoo/${VERSION}/mondoo_${VERSION}_windows_amd64.zip
          gsutil cp mondoo_${VERSION}_windows_amd64.msi gs://releases-us.mondoo.io/mondoo/${VERSION}/mondoo_${VERSION}_windows_amd64.msi
      - name: Reindex folder on releaser.mondoo.com
        uses: peter-evans/repository-dispatch@v2
        env:
          VERSION: ${{ needs.setup.outputs.version }}
        with:
          token: ${{ secrets.RELEASR_ACTION_TOKEN }}
          repository: "mondoohq/releasr"
          event-type: reindex
          client-payload: '{
            "reindex-path": "mondoo/${{ env.VERSION }}",
            "bucket": "releases-us.mondoo.io"
            }'
      - name: Cleanup
        run: |
          rm -f "${{ steps.gauth.outputs.credentials_file_path }}"
<|MERGE_RESOLUTION|>--- conflicted
+++ resolved
@@ -75,17 +75,10 @@
         run: |
           # TODO: We should check the sums here
           mkdir -p dist && cd dist
-<<<<<<< HEAD
           curl -sSL -O https://github.com/mondoohq/cnspec/releases/download/v${VERSION}/cnspec_${VERSION}_windows_amd64.zip
           unzip cnspec_${VERSION}_windows_amd64.zip
           rm cnspec_${VERSION}_windows_amd64.zip
           curl -sSL -O https://github.com/mondoohq/cnquery/releases/download/v${VERSION}/cnquery_${VERSION}_windows_amd64.zip
-=======
-          curl -sSL -O https://github.com/mondoohq/cnquery/releases/download/v${VERSION}/cnquery_${VERSION}_windows_amd64.zip
-          unzip cnspec_${VERSION}_windows_amd64.zip
-          rm cnspec_${VERSION}_windows_amd64.zip
-          curl -sSL -O https://github.com/mondoohq/cnspec/releases/download/v${VERSION}/cnspec_${VERSION}_windows_amd64.zip
->>>>>>> 9b881633
           unzip cnquery_${VERSION}_windows_amd64.zip
           rm cnquery_${VERSION}_windows_amd64.zip
           ls -lh
